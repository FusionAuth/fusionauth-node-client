/*
 * Copyright (c) 2018-2022, FusionAuth, All Rights Reserved
 *
 * Licensed under the Apache License, Version 2.0 (the "License");
 * you may not use this file except in compliance with the License.
 * You may obtain a copy of the License at
 *
 *   http://www.apache.org/licenses/LICENSE-2.0
 *
 * Unless required by applicable law or agreed to in writing,
 * software distributed under the License is distributed on an
 * "AS IS" BASIS, WITHOUT WARRANTIES OR CONDITIONS OF ANY KIND,
 * either express or implied. See the License for the specific
 * language governing permissions and limitations under the License.
 */

<<<<<<< HEAD
project(group: "io.fusionauth", name: "fusionauth-node-client", version: "1.41.3", licenses: ["ApacheV2_0"]) {
=======
project(group: "io.fusionauth", name: "fusionauth-node-client", version: "1.42.0", licenses: ["ApacheV2_0"]) {
>>>>>>> f3d48c03
  workflow {
    fetch {
      cache()
      url(url: "https://repository.savantbuild.org")
    }
    publish {
      cache()
    }
  }

  publishWorkflow {
    subversion(repository: "https://svn.savantbuild.org")
  }

  publications {
    main {
      publication(name: "fusionauth-node-client", type: "tgz", file: "fusionauth-node-client-${project.version}.tgz")
    }
  }
}

// Plugins
dependency = loadPlugin(id: "org.savantbuild.plugin:dependency:2.0.0-RC.4")
file = loadPlugin(id: "org.savantbuild.plugin:file:2.0.0-RC.4")
idea = loadPlugin(id: "org.savantbuild.plugin:idea:2.0.0-RC.4")
release = loadPlugin(id: "org.savantbuild.plugin:release-git:2.0.0-RC.4")

target(name: "clean", description: "Cleans build directory") {
  file.prune(dir: "build")
  file.delete {
    fileSet(dir: ".", includePatterns: [~/.+\.tgz/])
  }
}

target(name: "int", description: "Releases a local integration build of the project") {
  def npmInstall = 'npm pack'.execute()
  npmInstall.consumeProcessOutput(System.out, System.err)
  npmInstall.waitFor()
  dependency.integrate()
}

target(name: "idea", description: "Updates the IntelliJ IDEA module file") {
  idea.iml()
}

target(name: "test", description: "Runs the tests") {
  def npmInstall = 'npm ci'.execute()
  npmInstall.consumeProcessOutput(System.out, System.err)
  npmInstall.waitFor()
  if (new ProcessBuilder('npm', 'test').inheritIO().start().waitFor() != 0) {
    fail("Tests failed")
  }
}

target(name: "publish", description: "Publish in NPM", dependsOn: ["clean", "int"]) {
  def npmPublish = 'npm publish --access=public'.execute()
  npmPublish.consumeProcessOutput(System.out, System.err)
}

target(name: "release", description: "Releases a full version of the project", dependsOn: ["int"]) {
  release.release()
}<|MERGE_RESOLUTION|>--- conflicted
+++ resolved
@@ -14,11 +14,7 @@
  * language governing permissions and limitations under the License.
  */
 
-<<<<<<< HEAD
-project(group: "io.fusionauth", name: "fusionauth-node-client", version: "1.41.3", licenses: ["ApacheV2_0"]) {
-=======
 project(group: "io.fusionauth", name: "fusionauth-node-client", version: "1.42.0", licenses: ["ApacheV2_0"]) {
->>>>>>> f3d48c03
   workflow {
     fetch {
       cache()
